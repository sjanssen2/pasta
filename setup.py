#!/usr/bin/env python

#############################################################################
##  this file is part of pasta.
##  see "license.txt" for terms and conditions of usage.
#############################################################################


"""
Package setup and installation.
"""

import ez_setup
ez_setup.use_setuptools()
from setuptools import setup, find_packages

from datetime import datetime
import os
import platform
import sys
import pasta
import tarfile
script_name = 'run_pasta.py' 
gui_script_name = 'run_pasta_gui.py'

def compose_build_distribution_name(build_type):
    return "pasta%s-v%s-%s" % (build_type, pasta.PROGRAM_VERSION, datetime.now().strftime("%Y%b%d"))

param = {
    'name': pasta.PROGRAM_NAME,
    'version': pasta.PROGRAM_VERSION,
    'app': {gui_script_name},
    'description': pasta.PROGRAM_DESCRIPTION,
    'author': pasta.PROGRAM_AUTHOR,
    'author_email': ['pasta-users@googlegroups.com'],
    'url': pasta.PROGRAM_WEBSITE,
    'license': pasta.PROGRAM_LICENSE,
    'packages': find_packages(),
    'package_dir': {'pasta': 'pasta'},
    'test_suite': "pasta.test",
    'include_package_data': True,
    'install_requires': ['dendropy>=4.00'],
    'scripts' : [script_name,gui_script_name,'run_seqtools.py'],
    'zip_safe': True,
    'keywords': 'Phylogenetics Evolution Biology',
    'long_description': """A Python implementation of the Practical Alignment using SATe and Transitivity. 
    The package requires configuration to refer to third-party tools such as ClustalW2, MAFFT, MUCLE, OPAL, Prank, and RAxML, HMMMER,
    and the code is heavily based on SATe""",
    'classifiers': ["Environment :: Console",
                    "Intended Audience :: Developers",
                    "Intended Audience :: Science/Research",
                    "License :: OSI Approved :: GNU General Public License (GPL)",
                    "Natural Language :: English",
                    "Operating System :: OS Independent",
                    "Programming Language :: Python",
                    "Topic :: Scientific/Engineering :: Bio-Informatics",
                    ],
    }

if sys.argv[1] == 'py2exe':
    PY2EXE_DIST_DIR = compose_build_distribution_name("win")
    if not platform.system() == 'Windows':
        raise ValueError('py2exe option only works on MS Windows.\n')
        from distutils.core import setup
    import glob
    import py2exe

    def find_data_files(source,target,patterns):
        if glob.has_magic(source) or glob.has_magic(target):
            raise ValueError("Magic not allowed in src, target")
        ret = {}
        for pattern in patterns:
            pattern = os.path.join(source,pattern)
            for filename in glob.glob(pattern):
                if os.path.isfile(filename):
                    targetpath = os.path.join(target,os.path.relpath(filename,source))
                    path = os.path.dirname(targetpath)
                    ret.setdefault(path,[]).append(filename)
        return sorted(ret.items())

    def extend_data_files(file_list, dirname, filenames):
        l = dirname.split(os.path.sep)
        target_list = l[l.index('data'):]
        target = os.path.join(*target_list)
        file_list.append((target,
                [os.path.join(dirname,
                        f) for f in filenames if not os.path.isdir(
                                os.path.join(dirname, f))]))

    def extend_output_files(file_list, dirname, filenames):
        l = dirname.split(os.path.sep)
        target_list = l[l.index('sample-output'):]
        target = os.path.join(*target_list)
        file_list.append((target,
                [os.path.join(dirname,
                        f) for f in filenames if not os.path.isdir(
                                os.path.join(dirname, f))]))

    bin_win_src = pasta.pasta_tools_dev_dir()
    bin_win_dest = pasta.pasta_tools_deploy_subpath()
    pasta_src_root = pasta.pasta_home_dir()
    data_dir = os.path.join(pasta_src_root, 'data')
    sample_output_dir = os.path.join(pasta_src_root, 'sample-output')
    my_files = []
    my_files.extend( find_data_files(
            bin_win_src,
            bin_win_dest,
            ['*'] ) )
    my_files.extend( find_data_files(
            os.path.join(bin_win_src, 'real_bin'),
            os.path.join(bin_win_dest, 'real_bin'),
            ['*'] ) )
    my_files.extend( find_data_files(
            os.path.join(pasta_src_root, 'doc'),
            'doc',
            ['*']))
    os.path.walk(data_dir, extend_data_files, my_files)
    os.path.walk(sample_output_dir, extend_output_files, my_files)

    PY2EXE_OPTIONS = {
        "unbuffered": True,
        "optimize": 2,
        "compressed": True,
        "bundle_files": 1,
        "includes": ['pasta'],
        "dll_excludes": ['w9xpopen.exe'],
        "dist_dir" : PY2EXE_DIST_DIR,
    }

    param.update({
        'console': [script_name, #os.path.join(pasta.PASTA_SCRIPT_RESOURCES, "mafft"),
                    os.path.join(pasta.PASTA_SCRIPT_RESOURCES, "hmmeralign")],
        'data_files': my_files,
        'zipfile': None,
        'options': {'py2exe': PY2EXE_OPTIONS},
        }
    )

### hack upon hack upon hack ...
if sys.argv[1] == 'py2exe':
    sys.stderr.write("\nMoving 'mafft.exe' into bundled binary directory ... \n")
    src_path = os.path.join(PY2EXE_DIST_DIR, "mafft.exe")
    dest_path = os.path.join(PY2EXE_DIST_DIR,
            bin_win_dest,
            "mafft.exe")
    if os.path.exists(dest_path):
        os.remove(dest_path)
    os.rename(src_path, dest_path)
    sys.stderr.write("OK\n")

# On Linux and OS X systems, sym-link all tool scripts
# to `bin` subdirectory, so PASTA can be run from the command-line
# I know this is ugly. Trust me, I hate it as much as you do.
if platform.system() != "Windows":

    DEST_DIR_ROOT = pasta.pasta_tools_deploy_dir(default_to_dev_dir=False)
    def create_symlink(src_path, subdir=None):
        if subdir:
            dest_dir = os.path.join(DEST_DIR_ROOT, subdir)
        else:
            dest_dir = DEST_DIR_ROOT
        dest_path = os.path.join(dest_dir, os.path.basename(src_path))
        sys.stderr.write("\nCreating link: '%s' => '%s'\n" % (src_path, dest_path))
        if os.path.exists(dest_path) and os.path.islink(dest_path):
            real_dest = os.path.abspath(os.path.realpath(dest_path))
            if real_dest != os.path.abspath(os.path.realpath(src_path)):
                msg = "ERROR: Symbolic link '%s' already exists, but points to different source: '%s'\n[Aborting]\nIf the old file was part of older PASTA versions, remove the old path manually and rerun." % (src_path, real_dest)
                sys.exit(msg)
            else:
                sys.stderr.write("Path already exists and is linked correctly.\n")
        elif os.path.exists(dest_path):
            msg = "ERROR: Path already exists: '%s'\n[Aborting]\n" % dest_path
            sys.exit(msg)
        else:
            if not os.path.exists(dest_dir):
                os.makedirs(dest_dir)
            os.symlink(src_path, dest_path)

    # mafft
    #create_symlink(os.path.abspath(os.path.join(pasta.PASTA_SCRIPT_RESOURCES, "mafft")))
    create_symlink(os.path.abspath(os.path.join(pasta.PASTA_SCRIPT_RESOURCES, "hmmeralign")))

    # others
    tools_bin_srcdir = pasta.pasta_tools_dev_dir()
    tools_bin_subdirs = ['', 'mafftdir/bin','mafftdir/libexec']

    for subdir in tools_bin_subdirs:
        if subdir:
            tdir = os.path.join(tools_bin_srcdir, subdir)
	    #print 'tdir' + str(tdir)
        else:
            tdir = tools_bin_srcdir
        for fpath in os.listdir(tdir):
            src_path = os.path.join(tdir, fpath)
            if os.path.isfile(src_path) and not src_path.endswith('.txt'):
                create_symlink(src_path, subdir)
    #databases in sate-tools-linux holds the swissprot* files for mafft-homologs. They compressed to appease git so we have to extract them to use them.
<<<<<<< HEAD
    if os.path.exists(os.path.join(tools_bin_srcdir, 'pasta-databases')):
        searchDir = os.path.join(tools_bin_srcdir, 'pasta-databases')
        for files in os.listdir(searchDir):
            fullPath = os.path.join(searchDir, files)
            if fullPath.endswith("tar.gz"):
                tar = tarfile.open(fullPath, "r:gz")
                tar.extractall(searchDir)
                tar.close()
    
=======
    searchDir = os.path.join(tools_bin_srcdir, 'databases')
    for files in os.listdir(searchDir):
        fullPath = os.path.join(searchDir, files)
        if fullPath.endswith("tar.gz"):
            tar = tarfile.open(fullPath, "r:gz")
            tar.extractall(searchDir)
            tar.close()

>>>>>>> 4ebf1d64
    mafftDir = os.path.join(tools_bin_srcdir, 'mafft')
    ginsiDir = os.path.join(DEST_DIR_ROOT, 'ginsi')
    if os.path.islink(ginsiDir) is False:
        os.symlink(mafftDir, ginsiDir)

setup(**param)<|MERGE_RESOLUTION|>--- conflicted
+++ resolved
@@ -195,7 +195,6 @@
             if os.path.isfile(src_path) and not src_path.endswith('.txt'):
                 create_symlink(src_path, subdir)
     #databases in sate-tools-linux holds the swissprot* files for mafft-homologs. They compressed to appease git so we have to extract them to use them.
-<<<<<<< HEAD
     if os.path.exists(os.path.join(tools_bin_srcdir, 'pasta-databases')):
         searchDir = os.path.join(tools_bin_srcdir, 'pasta-databases')
         for files in os.listdir(searchDir):
@@ -204,17 +203,6 @@
                 tar = tarfile.open(fullPath, "r:gz")
                 tar.extractall(searchDir)
                 tar.close()
-    
-=======
-    searchDir = os.path.join(tools_bin_srcdir, 'databases')
-    for files in os.listdir(searchDir):
-        fullPath = os.path.join(searchDir, files)
-        if fullPath.endswith("tar.gz"):
-            tar = tarfile.open(fullPath, "r:gz")
-            tar.extractall(searchDir)
-            tar.close()
-
->>>>>>> 4ebf1d64
     mafftDir = os.path.join(tools_bin_srcdir, 'mafft')
     ginsiDir = os.path.join(DEST_DIR_ROOT, 'ginsi')
     if os.path.islink(ginsiDir) is False:
