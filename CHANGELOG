Version 1.6.1:
    [Change]    run_seqtools.py is redesigned. It does not use actions anymore. 
<<<<<<< HEAD
    [Feature]   Muscle is now available as an alignment tool
    [Change]    args can be set in configuration files and these will be passed to respective tools
    [Bug fix]   When errors happen, PASTA should stop right away
    
=======
    [Feature] Muscle is now available as an alignment tool
    [Feature]    args in configuration files can be set, and these will be passed passed to respective tools

>>>>>>> 5f9e9257
Version 1.6 (has backward compatibility implications):
    [Change]    We use opal now for pairwise mergers regardless of whether the datatype is AA or DNA.

Version 1.5.3:
    [Feature]   A new script called seqtools.py is added that can be used to manipulate alignments
    [Bug fix]   In the initial alignment if all the masked sites were at the beginning, an error occurred. 

Version 1.5.2:
    [Bug fix]   Sometimes, max subset size was set to 201. fixed the issue

Version 1.5.1:
    [Bug fix]   RAxML post alignment step is fixed, and it uses the masked alignment
    [Bug fix]	Longest branch decomposition fixed - subsets of size 1 do not fail anymore
    [Change]	User set or automatically set subproblem size is forced to be at least 2
    [Bug fix]	FastTree is fixed to use the (at most) the requested number of cpus
    [Change]	FastTree does not seem to be helped with more than 3 cpus. Max it at 3 cpus.
    [Change]	Mafft is moved to version 7.15
    [Chande]	Opal is moved to version 2.1.2
    [Change]	Mafft is passed a --thread option to use multiple threads for starting alignment 
    [Change]	Mafft-linsi is used for upto 50,000 length

Version 1.5 (Has major backward compatibility implications):
    [Major Change]	--auto option is not necessary anymore. By default, important settings are picked by the software based on the input file. These automatically picked defaults can be overwritten by the user. If --auto option is provided, it behaves like before (it overwrites the user provided options)
    [Bug fix]		Fasttree for DNA was missing -gamma option by default. Added!
    [Change]		blind_after_total_iter is set by default to 0, so that all changes are logged as accepted (before it used to switch to blind on first worse score, which is the same thing)
    [Change]		pasta local home is now under ~/.pasta instead of ~/.sate
    [Major Change]	file path config file is called ~/.pasta/pasta_tool_paths.cfg instead of ~/.sate/sate_tool_paths.cfg
    [Change]		If no job name is given, it will be set by default to pastajob instead of satejob
    [Change]		PASTA output (and logs) will say "PASTA INFO" instead of "SATe INFO". More generally, the logs will say PASTA instead of SATe.
    [Change]		To turn on the debugging, now you need to use PASTA_DEBUG and PASTA_LOGGING_LEVEL=DEBUG instead of SATE_DEBUG and SATE_LOGGING_LEVEL
    [Change]		PASTA code changed such that in most places it uses "pasta" instead of "sate". Note: the config file still has a section named [sate]. This was not renamed to maintain compatibility. 

Version 1.4.1:
    Bug fix: GUI was broken in 1.4.0
    Disable multi-locus checkbox. Multi-locus is not supported in PASTA. 

Version 1.4.0:
    Uses hmmer to build the initial alignment if one is not given
    Initial tree also uses a masked alignment<|MERGE_RESOLUTION|>--- conflicted
+++ resolved
@@ -1,15 +1,9 @@
 Version 1.6.1:
     [Change]    run_seqtools.py is redesigned. It does not use actions anymore. 
-<<<<<<< HEAD
+    [Change]    args can be set in configuration files and these will be passed to respective tools
     [Feature]   Muscle is now available as an alignment tool
-    [Change]    args can be set in configuration files and these will be passed to respective tools
-    [Bug fix]   When errors happen, PASTA should stop right away
-    
-=======
-    [Feature] Muscle is now available as an alignment tool
-    [Feature]    args in configuration files can be set, and these will be passed passed to respective tools
+    [Bug fix]   When errors happen, PASTA stops right away (also checks for empty alignments)
 
->>>>>>> 5f9e9257
 Version 1.6 (has backward compatibility implications):
     [Change]    We use opal now for pairwise mergers regardless of whether the datatype is AA or DNA.
 
@@ -32,9 +26,9 @@
     [Change]	Mafft-linsi is used for upto 50,000 length
 
 Version 1.5 (Has major backward compatibility implications):
-    [Major Change]	--auto option is not necessary anymore. By default, important settings are picked by the software based on the input file. These automatically picked defaults can be overwritten by the user. If --auto option is provided, it behaves like before (it overwrites the user provided options)
+    [Major Change]	--auto option is not necessary anymore. Important settings are picked automatically based on the input file. These automatically picked defaults can be overwritten by the user. If --auto option is provided, it behaves like before (it overwrites the user provided options)
     [Bug fix]		Fasttree for DNA was missing -gamma option by default. Added!
-    [Change]		blind_after_total_iter is set by default to 0, so that all changes are logged as accepted (before it used to switch to blind on first worse score, which is the same thing)
+    [Change]		blind_after_total_iter is set by default to 0, so that all changes are logged as accepted (before it switched to blind on first worse score)
     [Change]		pasta local home is now under ~/.pasta instead of ~/.sate
     [Major Change]	file path config file is called ~/.pasta/pasta_tool_paths.cfg instead of ~/.sate/sate_tool_paths.cfg
     [Change]		If no job name is given, it will be set by default to pastajob instead of satejob
